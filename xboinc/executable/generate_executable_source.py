--- conflicted
+++ resolved
@@ -78,14 +78,8 @@
     else:
         raise RuntimeError("Neither clang or gcc are found. Install a C compiler.")
 
-<<<<<<< HEAD
     tag = f'_{app_version}'
-    cmd = subprocess.run(['uname', '-ps'], stdout=subprocess.PIPE)
-=======
-    tag = '_'
-    tag += '.'.join(__version__.split('.')[:2])
     cmd = subprocess.run(['uname', '-ms'], stdout=subprocess.PIPE)
->>>>>>> 7f6a620b
     if cmd.returncode == 0:
         tag += '-' + cmd.stdout.decode('UTF-8').strip().lower().replace(' ','-')
     cmd = subprocess.run([compiler, 'main.c', '-o', f'xboinc{tag}', '-lm'],
