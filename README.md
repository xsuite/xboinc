--- conflicted
+++ resolved
@@ -2,7 +2,6 @@
 
 ## Python package for submitting track simulations in particle accelerators with BOINC system
 
-<<<<<<< HEAD
 ## INSTRUCTIONS FOR WINDOWS:
 
 ### How to install boinc client/manager on Windows
@@ -62,16 +61,7 @@
 
 #### Test application
 
-=======
-## INSTRUCTIONS:
-```
-$ git clone git@github.com:xsuite/xsuite.git
-$ pip install -e xboinc
-```
 
-## Test application
-
->>>>>>> c2e9c80b
 ```bash
 $ cd xboinc/examples/000_build_executable
 $ python 000_build_executable.py
@@ -87,7 +77,6 @@
 $ cp ../002_lhc/xboinc_input.bin .
 $ chmod +x xboinc_executable
 $ ./xboinc_executable
-<<<<<<< HEAD
 ```
 
 #### Running the test application with boinc server
@@ -135,6 +124,3 @@
 
 In another:
 `/c/Program\ Files/BOINC/boincmgr.exe`
-=======
-```
->>>>>>> c2e9c80b
